require File.expand_path(File.dirname(__FILE__) + '/spec_helper')

describe CollectiveIdea::Acts::Audited do
  
  it "should include instance methods" do
    User.new.should be_kind_of(CollectiveIdea::Acts::Audited::InstanceMethods)
  end
  
  it "should extend singleton methods" do
    User.should be_kind_of(CollectiveIdea::Acts::Audited::SingletonMethods)
  end

  ['created_at', 'updated_at', 'lock_version', 'id', 'password'].each do |column|
    it "should not audit #{column}" do
      User.non_audited_columns.should include(column)
    end
  end

  it "should not save non-audited columns" do
    create_user.audits.first.changes.keys.any?{|col| ['created_at', 'updated_at', 'password'].include? col}.should be_false
  end
  
  describe "on create" do
    it "should save an audit" do
      lambda {
        create_user.should have(1).audit
      }.should change { Audit.count }.by(1)
    end
    
    it "should set the action to 'create'" do
      audit = create_user.audits.first
      audit.action.should == 'create'
    end
    
    it "should store all the audited attributes" do
      user = User.create(:name => 'Brandon')
      user.audits.first.changes.should == user.audited_attributes
    end
  end
  
  describe "on update" do
    before do
      @user = create_user(:name => 'Brandon')
    end
    
    it "should save an audit on update" do
      lambda { @user.update_attribute(:name, "Someone") }.should change { @user.audits.count }.by(1)
      lambda { @user.update_attribute(:name, "Someone else") }.should change { @user.audits.count }.by(1)
    end

    it "should not save an audit if the record is not changed" do
      lambda { @user.save! }.should_not change { Audit.count }
    end
    
    it "should set the action to 'update'" do
      @user.update_attributes :name => 'Changed'
      @user.audits.last.action.should == 'update'
    end
    
    it "should store the changed attributes" do
      @user.update_attributes :name => 'Changed'
      @user.audits.last.changes.should == {'name' => ['Brandon', 'Changed']}
    end
    
    it "should not save an audit if the value doesn't change after type casting" do
      pending "Dirty tracking doesn't seem to account for type casting"
      @user.update_attributes! :logins => 0, :activated => true
      lambda { @user.update_attribute :logins, '0' }.should_not change { Audit.count }
      lambda { @user.update_attribute :activated, 1 }.should_not change { Audit.count }
      lambda { @user.update_attribute :activated, '1' }.should_not change { Audit.count }
    end
    
  end
  
  describe "on destroy" do
    before do
      @user = create_user
    end
    
    it "should save an audit" do
      lambda { @user.destroy }.should change { Audit.count }.by(1)
      @user.should have(2).audits
    end
    
    it "should set the action to 'destroy'" do
      @user.destroy
      @user.audits.last.action.should == 'destroy'
    end
    
    it "should store all of the audited attributes" do
      @user.destroy
      @user.audits.last.changes.should == @user.audited_attributes
    end
    
<<<<<<< HEAD
    it "should store all audited attributes" do
      @user.destroy
      @user.audits.first.changes.should == @user.audited_attributes
=======
    it "should be able to reconstruct destroyed record without history" do
      @user.audits.delete_all
      @user.destroy
      revision = @user.audits.first.revision
      revision.name.should == @user.name
>>>>>>> 9efa17f2
    end
  end
  
  describe "dirty tracking" do
    before do
      @user = create_user
    end
    
    it "should not be changed when the record is saved" do
      u = User.new(:name => 'Brandon')
      u.should be_changed
      u.save
      u.should_not be_changed
    end
    
    it "should be changed when an attribute has been changed" do
      @user.name = "Bobby"
      @user.should be_changed
      @user.name_changed?.should be_true
      @user.username_changed?.should be_false
    end
    
    it "should not be changed if the value doesn't change after type casting" do
      pending "Dirty tracking doesn't seem to account for type casting"
      @user.update_attributes! :logins => 0, :activated => true
      @user.logins = '0'
      @user.should_not be_changed
    end
    
  end
  
  describe "revisions" do
    before do
      @user = create_versions
    end
    
    it "should be an Array of Users" do
      @user.revisions.should be_an_instance_of(Array)
      @user.revisions.each {|version| version.should be_an_instance_of(User) }
    end
    
    it "should have one revision for a new record" do
      create_user.revisions.size.should == 1
    end
    
    it "should have one revision for each audit" do
      @user.should have(@user.audits.size).revisions
    end

    it "should set the attributes for each revision" do
      u = User.create(:name => 'Brandon', :username => 'brandon')
      u.update_attributes :name => 'Foobar'
      u.update_attributes :name => 'Awesome', :username => 'keepers'
      
      u.revisions.size.should == 3

      u.revisions[0].name.should == 'Brandon'
      u.revisions[0].username.should == 'brandon'
      
      u.revisions[1].name.should == 'Foobar'
      u.revisions[1].username.should == 'brandon'

      u.revisions[2].name.should == 'Awesome'
      u.revisions[2].username.should == 'keepers'
    end
    
    it "should access to only recent revisions" do
      u = User.create(:name => 'Brandon', :username => 'brandon')
      u.update_attributes :name => 'Foobar'
      u.update_attributes :name => 'Awesome', :username => 'keepers'
      
      u.revisions(2).size.should == 2

      u.revisions(2)[0].name.should == 'Foobar'
      u.revisions(2)[0].username.should == 'brandon'

      u.revisions(2)[1].name.should == 'Awesome'
      u.revisions(2)[1].username.should == 'keepers'
    end

    it "should be empty if no audits exist" do
      @user.audits.delete_all
      @user.revisions.should be_empty
    end

    it "should ignore attributes that have been deleted" do
      @user.audits.last.update_attributes :changes => {:old_attribute => 'old value'}
      lambda { @user.revisions }.should_not raise_error(ActiveRecord::UnknownAttributeError)
    end

  end
  
  describe "revision" do
    before do
      @user = create_versions(5)
    end
    
    it "should maintain identity" do
      @user.revision(1).should == @user
    end
    
    it "should find the given revision" do
      revision = @user.revision(3)
      revision.should be_an_instance_of(User)
      revision.version.should == 3
      revision.name.should == 'Foobar 3'
    end
    
    it "should find the previous revision with :previous" do
      revision = @user.revision(:previous)
      revision.version.should == 4
      revision.should == @user.revision(4)
    end
    
    it "should be able to get the previous revision repeatedly" do
      previous = @user.revision(:previous)
      previous.version.should == 4
      previous.revision(:previous).version.should == 3
    end
    
    it "should set the attributes for each revision" do
      u = User.create(:name => 'Brandon', :username => 'brandon')
      u.update_attributes :name => 'Foobar'
      u.update_attributes :name => 'Awesome', :username => 'keepers'
      
      u.revision(3).name.should == 'Awesome'
      u.revision(3).username.should == 'keepers'
      
      u.revision(2).name.should == 'Foobar'
      u.revision(2).username.should == 'brandon'

      u.revision(1).name.should == 'Brandon'
      u.revision(1).username.should == 'brandon'
    end
    
    it "should not raise an error when no previous audits exist" do
      @user.audits.destroy_all
      lambda{ @user.revision(:previous) }.should_not raise_error
    end
    
    it "should mark revision's attributes as changed" do
      @user.revision(1).name_changed?.should be_true
    end
    
    it "should record new audit when saving revision" do
      lambda { @user.revision(1).save! }.should change { @user.audits.count }
    end
    
  end
  
  describe "revision_at" do
    it "should find the latest revision before the given time" do
      u = create_user
      Audit.update(u.audits.first.id, :created_at => 1.hour.ago)
      u.update_attributes :name => 'updated'
      u.revision_at(2.minutes.ago).version.should == 1
    end
    
    it "should be nil if given a time before audits" do
      create_user.revision_at(1.week.ago).should be_nil
    end

  end
  
  describe "without auditing" do
    
    it "should not save an audit when calling #save_without_auditing" do
      lambda {
        u = User.new(:name => 'Brandon')
        u.save_without_auditing.should be_true
      }.should_not change { Audit.count }
    end
    
    it "should not save an audit inside of the #without_auditing block" do
      lambda do
        User.without_auditing { User.create(:name => 'Brandon') }
      end.should_not change { Audit.count }
    end

    it "should not save an audit when callbacks are disabled" do
      begin
        User.disable_auditing_callbacks
        lambda { create_user }.should_not change { Audit.count }
      ensure
        User.enable_auditing_callbacks
      end
    end
  end

  describe "attr_protected and attr_accessible" do
    class UnprotectedUser < ActiveRecord::Base
      set_table_name :users
      acts_as_audited :protect => false
      attr_accessible :name, :username, :password
    end
    it "should not raise error when attr_accessible is set and protected is false" do
      lambda{
        UnprotectedUser.new(:name => 'NO FAIL!')
      }.should_not raise_error(RuntimeError)
    end
  
    class AccessibleUser < ActiveRecord::Base
      set_table_name :users
      attr_accessible :name, :username, :password # declare attr_accessible before calling aaa
      acts_as_audited
    end  
    it "should not raise an error when attr_accessible is declared before acts_as_audited" do
      lambda{
        AccessibleUser.new(:name => 'NO FAIL!')
      }.should_not raise_error
    end
  end

  describe "parent record tracking" do
    class ::Author < ActiveRecord::Base
      has_many :books
    end
    class ::Book < ActiveRecord::Base
      belongs_to :author
      acts_as_audited :parent => :author
    end

    before(:each) do
      @author = Author.create!( :name => 'Kenneth Kalmer' )
      @book = Book.create!( :title => 'Open Sourcery 101', :author => @author )
    end
    
    it "should give parents access to child changes" do
      @author.should respond_to(:book_audits)
      @author.should respond_to(:child_record_audits)
    end

    it "should allow detection of audited parent" do
      @author.should respond_to(:audited_parent?)
    end

    it "should track the parent in child audits" do
      @book.audits.first.auditable_parent.should == @author
      @author.book_audits.first.auditable.should == @book
      
      @author.child_record_audits.should == @author.book_audits
    end
  end
  
end<|MERGE_RESOLUTION|>--- conflicted
+++ resolved
@@ -92,17 +92,11 @@
       @user.audits.last.changes.should == @user.audited_attributes
     end
     
-<<<<<<< HEAD
-    it "should store all audited attributes" do
-      @user.destroy
-      @user.audits.first.changes.should == @user.audited_attributes
-=======
     it "should be able to reconstruct destroyed record without history" do
       @user.audits.delete_all
       @user.destroy
       revision = @user.audits.first.revision
       revision.name.should == @user.name
->>>>>>> 9efa17f2
     end
   end
   
